<<<<<<< HEAD
import { getPayload, type Payload } from 'payload'
=======
import { Payload } from 'payload'
>>>>>>> 710e7694

export interface FeatureFlag {
  name: string
  enabled: boolean
  rolloutPercentage?: number
  variants?: Array<{
    name: string
    weight: number
    metadata?: any
  }>
  metadata?: any
}

// Helper to get the collection slug from config
function getCollectionSlug(payload: Payload): string {
<<<<<<< HEAD
  // Look for the feature flags collection - it should have a 'name' field with unique constraint
  const collection = payload.config.collections?.find(col => 
    col.fields.some((field: any) => 
      field.name === 'name' && 
      field.type === 'text' && 
      field.unique === true
    ) &&
    col.fields.some((field: any) => field.name === 'enabled' && field.type === 'checkbox')
  )
  return collection?.slug || 'feature-flags'
=======
  try {
    // Look for the feature flags collection - it should have a 'name' field with unique constraint
    const collection = payload.config.collections?.find(col => 
      col.fields.some((field: any) => 
        field.name === 'name' && 
        field.type === 'text' && 
        field.unique === true
      ) &&
      col.fields.some((field: any) => field.name === 'enabled' && field.type === 'checkbox')
    )
    return collection?.slug || 'feature-flags'
  } catch {
    return 'feature-flags'
  }
>>>>>>> 710e7694
}

/**
 * Get a specific feature flag by name (for use in React Server Components)
 */
export async function getFeatureFlag(flagName: string, payload?: Payload): Promise<FeatureFlag | null> {
  try {
<<<<<<< HEAD
    if (!payload) {
      throw new Error('Payload instance is required')
    }
=======
    // If no payload provided, return null as these hooks should be used within Payload context
    if (!payload) {
      console.error('Payload instance not available. These hooks should be called within Payload server context or pass payload as parameter.')
      return null
    }
    
>>>>>>> 710e7694
    const collectionSlug = getCollectionSlug(payload)
    
    const result = await payload.find({
      collection: collectionSlug,
      where: {
        name: {
          equals: flagName,
        },
      },
      limit: 1,
    })

    if (result.docs.length === 0) {
      return null
    }

    const flag = result.docs[0]
    
    return {
      name: flag.name as string,
      enabled: flag.enabled as boolean,
      rolloutPercentage: flag.rolloutPercentage as number | undefined,
      variants: flag.variants as any,
      metadata: flag.metadata,
    }
  } catch (error) {
    console.error(`Failed to fetch feature flag ${flagName}:`, error)
    return null
  }
}

/**
 * Check if a feature flag is enabled (for use in React Server Components)
 */
export async function isFeatureEnabled(flagName: string, payload?: Payload): Promise<boolean> {
  const flag = await getFeatureFlag(flagName, payload)
  return flag?.enabled ?? false
}

/**
 * Get all active feature flags (for use in React Server Components)
 */
export async function getAllFeatureFlags(payload?: Payload): Promise<Record<string, FeatureFlag>> {
  try {
<<<<<<< HEAD
    if (!payload) {
      throw new Error('Payload instance is required')
    }
=======
    // If no payload provided, return empty object as these hooks should be used within Payload context
    if (!payload) {
      console.error('Payload instance not available. These hooks should be called within Payload server context or pass payload as parameter.')
      return {}
    }
    
>>>>>>> 710e7694
    const collectionSlug = getCollectionSlug(payload)
    
    const result = await payload.find({
      collection: collectionSlug,
      where: {
        enabled: {
          equals: true,
        },
      },
      limit: 1000,
    })

    const flags: Record<string, FeatureFlag> = {}
    
    for (const doc of result.docs) {
      flags[doc.name as string] = {
        name: doc.name as string,
        enabled: doc.enabled as boolean,
        rolloutPercentage: doc.rolloutPercentage as number | undefined,
        variants: doc.variants as any,
        metadata: doc.metadata,
      }
    }
    
    return flags
  } catch (error) {
    console.error('Failed to fetch feature flags:', error)
    return {}
  }
}

/**
 * Check if a user is in a feature rollout (for use in React Server Components)
 */
export async function isUserInRollout(
  flagName: string,
  userId: string,
  payload?: Payload
): Promise<boolean> {
  const flag = await getFeatureFlag(flagName, payload)
  
  if (!flag?.enabled) {
    return false
  }
  
  if (!flag.rolloutPercentage || flag.rolloutPercentage === 100) {
    return true
  }
  
  // Simple hash function for consistent user bucketing
  const hash = userId.split('').reduce((acc, char) => {
    return ((acc << 5) - acc) + char.charCodeAt(0)
  }, 0)
  
  return (Math.abs(hash) % 100) < flag.rolloutPercentage
}

/**
 * Get the variant for a user in an A/B test (for use in React Server Components)
 */
export async function getUserVariant(
  flagName: string,
  userId: string,
  payload?: Payload
): Promise<string | null> {
  const flag = await getFeatureFlag(flagName, payload)
  
  if (!flag?.enabled || !flag.variants || flag.variants.length === 0) {
    return null
  }
  
  // Hash the user ID for consistent variant assignment
  const hash = Math.abs(userId.split('').reduce((acc, char) => {
    return ((acc << 5) - acc) + char.charCodeAt(0)
  }, 0))
  
  const bucket = hash % 100
  let cumulative = 0
  
  for (const variant of flag.variants) {
    cumulative += variant.weight
    if (bucket < cumulative) {
      return variant.name
    }
  }
  
  return flag.variants[0]?.name || null
}

/**
 * Get feature flags by tags (for use in React Server Components)
 */
export async function getFeatureFlagsByTag(tag: string, payload?: Payload): Promise<FeatureFlag[]> {
  try {
<<<<<<< HEAD
    if (!payload) {
      throw new Error('Payload instance is required')
    }
=======
    // If no payload provided, return empty array as these hooks should be used within Payload context
    if (!payload) {
      console.error('Payload instance not available. These hooks should be called within Payload server context or pass payload as parameter.')
      return []
    }
    
>>>>>>> 710e7694
    const collectionSlug = getCollectionSlug(payload)
    
    const result = await payload.find({
      collection: collectionSlug,
      where: {
        'tags.tag': {
          equals: tag,
        },
      },
      limit: 1000,
    })

    return result.docs.map(doc => ({
      name: doc.name as string,
      enabled: doc.enabled as boolean,
      rolloutPercentage: doc.rolloutPercentage as number | undefined,
      variants: doc.variants as any,
      metadata: doc.metadata,
    }))
  } catch (error) {
    console.error(`Failed to fetch feature flags with tag ${tag}:`, error)
    return []
  }
}<|MERGE_RESOLUTION|>--- conflicted
+++ resolved
@@ -1,8 +1,4 @@
-<<<<<<< HEAD
-import { getPayload, type Payload } from 'payload'
-=======
 import { Payload } from 'payload'
->>>>>>> 710e7694
 
 export interface FeatureFlag {
   name: string
@@ -18,18 +14,6 @@
 
 // Helper to get the collection slug from config
 function getCollectionSlug(payload: Payload): string {
-<<<<<<< HEAD
-  // Look for the feature flags collection - it should have a 'name' field with unique constraint
-  const collection = payload.config.collections?.find(col => 
-    col.fields.some((field: any) => 
-      field.name === 'name' && 
-      field.type === 'text' && 
-      field.unique === true
-    ) &&
-    col.fields.some((field: any) => field.name === 'enabled' && field.type === 'checkbox')
-  )
-  return collection?.slug || 'feature-flags'
-=======
   try {
     // Look for the feature flags collection - it should have a 'name' field with unique constraint
     const collection = payload.config.collections?.find(col => 
@@ -44,7 +28,6 @@
   } catch {
     return 'feature-flags'
   }
->>>>>>> 710e7694
 }
 
 /**
@@ -52,18 +35,12 @@
  */
 export async function getFeatureFlag(flagName: string, payload?: Payload): Promise<FeatureFlag | null> {
   try {
-<<<<<<< HEAD
-    if (!payload) {
-      throw new Error('Payload instance is required')
-    }
-=======
     // If no payload provided, return null as these hooks should be used within Payload context
     if (!payload) {
       console.error('Payload instance not available. These hooks should be called within Payload server context or pass payload as parameter.')
       return null
     }
     
->>>>>>> 710e7694
     const collectionSlug = getCollectionSlug(payload)
     
     const result = await payload.find({
@@ -108,18 +85,12 @@
  */
 export async function getAllFeatureFlags(payload?: Payload): Promise<Record<string, FeatureFlag>> {
   try {
-<<<<<<< HEAD
-    if (!payload) {
-      throw new Error('Payload instance is required')
-    }
-=======
     // If no payload provided, return empty object as these hooks should be used within Payload context
     if (!payload) {
       console.error('Payload instance not available. These hooks should be called within Payload server context or pass payload as parameter.')
       return {}
     }
     
->>>>>>> 710e7694
     const collectionSlug = getCollectionSlug(payload)
     
     const result = await payload.find({
@@ -214,18 +185,12 @@
  */
 export async function getFeatureFlagsByTag(tag: string, payload?: Payload): Promise<FeatureFlag[]> {
   try {
-<<<<<<< HEAD
-    if (!payload) {
-      throw new Error('Payload instance is required')
-    }
-=======
     // If no payload provided, return empty array as these hooks should be used within Payload context
     if (!payload) {
       console.error('Payload instance not available. These hooks should be called within Payload server context or pass payload as parameter.')
       return []
     }
     
->>>>>>> 710e7694
     const collectionSlug = getCollectionSlug(payload)
     
     const result = await payload.find({
